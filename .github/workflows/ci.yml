--- conflicted
+++ resolved
@@ -29,24 +29,13 @@
       fail-fast: false
       matrix:
         os: [ubuntu-latest]
-<<<<<<< HEAD
-        scala: [2.12.16, 2.13.8, 3.1.2]
+        scala: [2.12.16, 2.13.8, 3.1.3]
         java: [temurin@11, temurin@17]
-=======
-        scala: [2.12.16, 2.13.8, 3.1.3]
-        java: [temurin@8, temurin@11, temurin@17]
->>>>>>> 29f75ed1
         project: [rootJVM]
         exclude:
           - scala: 2.12.16
             java: temurin@17
-<<<<<<< HEAD
-          - scala: 3.1.2
-=======
           - scala: 3.1.3
-            java: temurin@11
-          - scala: 3.1.3
->>>>>>> 29f75ed1
             java: temurin@17
     runs-on: ${{ matrix.os }}
     steps:
@@ -220,21 +209,7 @@
           tar xf targets.tar
           rm targets.tar
 
-<<<<<<< HEAD
-      - name: Download target directories (2.13.8, rootJVM)
-        uses: actions/download-artifact@v2
-        with:
-          name: target-${{ matrix.os }}-${{ matrix.java }}-2.13.8-rootJVM
-
-      - name: Inflate target directories (2.13.8, rootJVM)
-        run: |
-          tar xf targets.tar
-          rm targets.tar
-
-      - name: Download target directories (3.1.2, rootJVM)
-=======
       - name: Download target directories (3.1.3, rootJVM)
->>>>>>> 29f75ed1
         uses: actions/download-artifact@v2
         with:
           name: target-${{ matrix.os }}-${{ matrix.java }}-3.1.3-rootJVM
