updates.pin = [
<<<<<<< HEAD
  # Servlet 6 will happen on another release series
  { groupId = "jakarta.servlet", version = "5." }
=======
  # Servlet 4 debuts in series/0.24
  { groupId = "javax.servlet", version = "3." },
  # Jetty > 10 is a breaking change
  { groupId = "org.eclipse.jetty", version = "10." },
  { groupId = "org.eclipse.jetty.http2", version = "10." }
>>>>>>> 10de37de
]

updates.ignore = [
  # Inherit from series/0.23
  { groupId = "org.http4s", artifactId = "http4s-dsl" },
  { groupId = "org.http4s", artifactId = "http4s-server" },
  { groupId = "org.http4s", artifactId = "http4s-scalafix-internal" },
  { groupId = "org.http4s", artifactId = "sbt-http4s-org" },
  { groupId = "org.scala-lang", artifactId = "scala3-library" },
  { groupId = "org.scala-sbt", artifactId = "sbt" }
]<|MERGE_RESOLUTION|>--- conflicted
+++ resolved
@@ -1,14 +1,6 @@
 updates.pin = [
-<<<<<<< HEAD
   # Servlet 6 will happen on another release series
   { groupId = "jakarta.servlet", version = "5." }
-=======
-  # Servlet 4 debuts in series/0.24
-  { groupId = "javax.servlet", version = "3." },
-  # Jetty > 10 is a breaking change
-  { groupId = "org.eclipse.jetty", version = "10." },
-  { groupId = "org.eclipse.jetty.http2", version = "10." }
->>>>>>> 10de37de
 ]
 
 updates.ignore = [
