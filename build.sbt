// https://typelevel.org/sbt-typelevel/faq.html#what-is-a-base-version-anyway
ThisBuild / tlBaseVersion := "0.25" // your current series x.y

ThisBuild / licenses := Seq(License.Apache2)
ThisBuild / developers := List(
  // your GitHub handle and name
  tlGitHubDev("rossabaker", "Ross A. Baker")
)

// publish website from this branch
ThisBuild / tlSitePublishBranch := Some("main")

<<<<<<< HEAD
val Scala213 = "2.13.8"
ThisBuild / crossScalaVersions := Seq("2.12.16", Scala213, "3.2.1")
=======
val Scala213 = "2.13.10"
ThisBuild / crossScalaVersions := Seq("2.12.17", Scala213, "3.2.1")
>>>>>>> 10de37de
ThisBuild / scalaVersion := Scala213 // the default Scala

// Jetty 10+, for testing, requires Java 11.
ThisBuild / githubWorkflowJavaVersions -= JavaSpec.temurin("8")
ThisBuild / tlJdkRelease := Some(8)

lazy val root = tlCrossRootProject.aggregate(servlet, examples)

val asyncHttpClientVersion = "2.12.3"
<<<<<<< HEAD
val jettyVersion = "11.0.13"
val http4sVersion = "0.23.12"
=======
val jettyVersion = "10.0.13"
val http4sVersion = "0.23.17"
>>>>>>> 10de37de
val munitCatsEffectVersion = "1.0.7"
val servletApiVersion = "5.0.0"

lazy val servlet = project
  .in(file("servlet"))
  .settings(
    name := "http4s-servlet",
    description := "Portable servlet implementation for http4s servers",
    startYear := Some(2013),
    libraryDependencies ++= Seq(
      "jakarta.servlet" % "jakarta.servlet-api" % servletApiVersion % Provided,
      "org.eclipse.jetty" % "jetty-client" % jettyVersion % Test,
      "org.eclipse.jetty" % "jetty-server" % jettyVersion % Test,
      "org.eclipse.jetty" % "jetty-servlet" % jettyVersion % Test,
      "org.http4s" %% "http4s-dsl" % http4sVersion % Test,
      "org.http4s" %% "http4s-server" % http4sVersion,
      "org.typelevel" %% "munit-cats-effect-3" % munitCatsEffectVersion % Test,
    ),
  )

lazy val examples = project
  .in(file("examples"))
  .enablePlugins(NoPublishPlugin)
  .enablePlugins(JettyPlugin)
  .settings(
    name := "http4s-servlet-examples",
    description := "Examples for http4s-servlet",
    startYear := Some(2013),
    fork := true,
    Jetty / containerLibs := List("org.eclipse.jetty" % "jetty-runner" % jettyVersion),
    libraryDependencies ++= Seq(
      "jakarta.servlet" % "jakarta.servlet-api" % servletApiVersion % Provided
    ),
  )
  .dependsOn(servlet)

lazy val docs = project.in(file("site")).enablePlugins(TypelevelSitePlugin)<|MERGE_RESOLUTION|>--- conflicted
+++ resolved
@@ -10,13 +10,8 @@
 // publish website from this branch
 ThisBuild / tlSitePublishBranch := Some("main")
 
-<<<<<<< HEAD
-val Scala213 = "2.13.8"
-ThisBuild / crossScalaVersions := Seq("2.12.16", Scala213, "3.2.1")
-=======
 val Scala213 = "2.13.10"
 ThisBuild / crossScalaVersions := Seq("2.12.17", Scala213, "3.2.1")
->>>>>>> 10de37de
 ThisBuild / scalaVersion := Scala213 // the default Scala
 
 // Jetty 10+, for testing, requires Java 11.
@@ -26,13 +21,8 @@
 lazy val root = tlCrossRootProject.aggregate(servlet, examples)
 
 val asyncHttpClientVersion = "2.12.3"
-<<<<<<< HEAD
 val jettyVersion = "11.0.13"
-val http4sVersion = "0.23.12"
-=======
-val jettyVersion = "10.0.13"
 val http4sVersion = "0.23.17"
->>>>>>> 10de37de
 val munitCatsEffectVersion = "1.0.7"
 val servletApiVersion = "5.0.0"
 
