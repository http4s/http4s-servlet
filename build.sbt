--- conflicted
+++ resolved
@@ -11,11 +11,7 @@
 ThisBuild / tlSitePublishBranch := Some("main")
 
 val Scala213 = "2.13.11"
-<<<<<<< HEAD
-ThisBuild / crossScalaVersions := Seq("2.12.18", Scala213, "3.3.3")
-=======
-ThisBuild / crossScalaVersions := Seq("2.12.19", Scala213, "3.3.0")
->>>>>>> 1b311f30
+ThisBuild / crossScalaVersions := Seq("2.12.19", Scala213, "3.3.3")
 ThisBuild / scalaVersion := Scala213 // the default Scala
 
 // Jetty 10+, for testing, requires Java 11.
