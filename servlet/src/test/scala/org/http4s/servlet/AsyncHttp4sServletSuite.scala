--- conflicted
+++ resolved
@@ -218,8 +218,7 @@
       .assertEquals(Chunk(0.toByte, 1.toByte))
   }
 
-<<<<<<< HEAD
-  servletServer.test("AsyncHttp4sServlet should not reorder lots of itsy-bitsy chunks") { server =>
+  servletServer().test("AsyncHttp4sServlet should not reorder lots of itsy-bitsy chunks") { server =>
     val body = (0 until 4096).map(_.toByte).toArray
     Dispatcher
       .parallel[IO]
@@ -253,46 +252,9 @@
             _ <- IO(content.close())
             body <- bodyFiber.joinWithNever
           } yield body
-=======
-  servletServer().test("AsyncHttp4sServlet should not reorder lots of itsy-bitsy chunks") {
-    server =>
-      val body = (0 until 4096).map(_.toByte).toArray
-      Dispatcher
-        .parallel[IO]
-        .use { dispatcher =>
-          clientR.use { client =>
-            for {
-              content <- IO(new DeferredContentProvider())
-              bodyFiber <- IO
-                .async_[Chunk[Byte]] { cb =>
-                  var body = Chunk.empty[Byte]
-                  client
-                    .POST(s"http://127.0.0.1:$server/echo")
-                    .content(content)
-                    .send(new JResponse.Listener {
-                      override def onContent(resp: JResponse, bb: ByteBuffer) =
-                        dispatcher.unsafeRunSync(for {
-                          buf <- IO(new Array[Byte](bb.remaining()))
-                          _ <- IO(bb.get(buf))
-                          _ <- IO { body = body ++ Chunk.array(buf) }
-                        } yield ())
-                      override def onFailure(resp: JResponse, t: Throwable) =
-                        cb(Left(t))
-                      override def onSuccess(resp: JResponse) =
-                        cb(Right(body))
-                    })
-                }
-                .start
-              _ <- body.toList.traverse_(b =>
-                IO(content.offer(ByteBuffer.wrap(Array[Byte](b)))) >> IO(content.flush())
-              )
-              _ <- IO(content.close())
-              body <- bodyFiber.joinWithNever
-            } yield body
-          }
->>>>>>> 51943d52
         }
-        .assertEquals(Chunk.array(body))
+      }
+      .assertEquals(Chunk.array(body))
   }
 
   servletServer().test("AsyncHttp4sServlet work for shifted IO") { server =>
