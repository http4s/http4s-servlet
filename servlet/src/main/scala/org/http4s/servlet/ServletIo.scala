package org.http4s
package servlet

import java.util.concurrent.atomic.AtomicReference
import javax.servlet.{WriteListener, ReadListener}
import javax.servlet.http.{HttpServletResponse, HttpServletRequest}

import org.http4s.util.{TrampolineExecutionContext, bug}
import scodec.bits.ByteVector

import scala.annotation.tailrec
import scalaz.stream.Cause.{End, Terminated}
import scalaz.{\/, -\/}
import scalaz.concurrent.Task
import scalaz.stream.Process._
import scalaz.stream.io.chunkR
import scalaz.syntax.either._

import org.log4s.getLogger

/**
 * Determines the mode of I/O used for reading request bodies and writing response bodies.
 */
sealed trait ServletIo {
  protected[servlet] def reader(servletRequest: HttpServletRequest): EntityBody

  /** May install a listener on the servlet response. */
  protected[servlet] def initWriter(servletResponse: HttpServletResponse): BodyWriter
}

/**
 * Use standard blocking reads and writes.
 *
 * This is more CPU efficient per request than [[NonBlockingServletIo]], but is likely to
 * require a larger request thread pool for the same load.
 */
case class BlockingServletIo(chunkSize: Int) extends ServletIo {
  override protected[servlet] def reader(servletRequest: HttpServletRequest): EntityBody =
    chunkR(servletRequest.getInputStream).map(_(chunkSize)).eval

  override protected[servlet] def initWriter(servletResponse: HttpServletResponse): BodyWriter = { response: Response =>
    val out = servletResponse.getOutputStream
    val flush = response.isChunked
    response.body.map { chunk =>
      out.write(chunk.toArray)
      if (flush)
        servletResponse.flushBuffer()
    }.run
  }
}

/**
 * Use non-blocking reads and writes.  Available only on containers that support Servlet 3.1.
 *
 * This can support more concurrent connections on a smaller request thread pool than [[BlockingServletIo]],
 * but consumes more CPU per request.  It is also known to cause IllegalStateExceptions in the logs
 * under high load up through  at least Tomcat 8.0.15.  These appear to be harmless, but are
 * operationally annoying.
 */
case class NonBlockingServletIo(chunkSize: Int) extends ServletIo {
  private[this] val logger = getLogger

  private[this] val LeftEnd = Terminated(End).left
  private[this] val RightUnit = ().right

<<<<<<< HEAD
  override protected[servlet] def reader(servletRequest: HttpServletRequest): EntityBody = suspend {
    type Callback = Throwable \/ ByteVector => Unit

=======
  override protected[servlet] def reader(servletRequest: HttpServletRequest): EntityBody = {
>>>>>>> fc679964
    sealed trait State
    case object Init extends State
    case object Ready extends State
    case object Complete extends State
    case class Errored(t: Throwable) extends State
    case class Blocked(cb: Callback[ByteVector]) extends State

    val in = servletRequest.getInputStream

    val state = new AtomicReference[State](Init)

    def read(cb: Callback[ByteVector]) = {
      val buff = new Array[Byte](chunkSize)
      val len = in.read(buff)

      if (len == chunkSize) cb(ByteVector.view(buff).right)
      else if (len < 0) {
        state.compareAndSet(Ready, Complete) // will not overwrite an `Errored` state
        cb(LeftEnd)
      }
      else if (len == 0) {
        logger.warn("Encountered a read of length 0")
        cb(ByteVector.empty.right)
      }
      else cb(ByteVector(buff, 0, len).right)
    }

    if (in.isFinished) halt
    else {
      // This Task sets the callback and waits for the first bytes to read
      val registerRead = Task.async[ByteVector] { cb =>
        if (!state.compareAndSet(Init, Blocked(cb))) {
          cb(bug("Shouldn't have gotten here: I should be the first to set a state").left)
        }
        else in.setReadListener(
          new ReadListener {
            override def onDataAvailable(): Unit =
              state.getAndSet(Ready) match {
                case Blocked(cb) => read(cb)
                case _ =>
              }

            override def onError(t: Throwable): Unit =
              state.getAndSet(Errored(t)) match {
                case Blocked(cb) => cb(t.left)
                case _ =>
              }

            override def onAllDataRead(): Unit =
              state.getAndSet(Complete) match {
                case Blocked(cb) => cb(LeftEnd)
                case _ =>
              }
          }
        )
      }

      eval(registerRead) ++ repeatEval ( // perform the initial set then transition into normal read mode
        Task.fork {
          Task.async[ByteVector] { cb =>
            @tailrec
            def go(): Unit = state.get match {
              case Ready if in.isReady => read(cb)

              case Ready => // wasn't ready so set the callback and double check that we're still not ready
                val blocked = Blocked(cb)
                if (state.compareAndSet(Ready, blocked)) {
                  if (in.isReady && state.compareAndSet(blocked, Ready)) {
                    read(cb) // data became available while we were setting up the callbacks
                  }
                  else { /* NOOP: our callback is either still needed or has been handled */ }
                }
                else go() // Our state transitioned so try again.

              case Complete => cb(LeftEnd)

              case e@Errored(t) => cb(t.left)

              // This should never happen so throw a huge fit if it does.
              case Blocked(c1) =>
                val t = bug("Two callbacks found in read state")
                cb(t.left)
                c1(t.left)
                logger.error(t)("This should never happen. Please report.")
                throw t

              case Init =>
                cb(bug("Should have left Init state by now").left)
            }
            go()
          }
        }(TrampolineExecutionContext)
      ) onHalt (_.asHalt)
    }
  }

  override protected[servlet] def initWriter(servletResponse: HttpServletResponse): BodyWriter = {
    type Callback[A] = Throwable \/ A => Unit

    sealed trait State
    case object Init extends State
    case object Ready extends State
    case class Errored(t: Throwable) extends State
    case class Blocked(cb: Callback[ByteVector => Unit]) extends State
    case class AwaitingLastWrite(cb: Callback[Unit]) extends State

    val out = servletResponse.getOutputStream
    /*
     * If onWritePossible isn't called at least once, Tomcat begins to throw
     * NullPointerExceptions from NioEndpoint$SocketProcessor.doRun under
     * load.  The Init state means we block callbacks until the WriteListener
     * fires.
     */
    val state = new AtomicReference[State](Init)
    @volatile var autoFlush = false

    val writeChunk = { chunk: ByteVector =>
      if (!out.isReady) {
        logger.error(s"writeChunk called while out was not ready, bytes will be lost!")
      } else {
        out.write(chunk.toArray)
        if (autoFlush && out.isReady)
          out.flush()
      }
    }.right

    val listener = new WriteListener {
      override def onWritePossible(): Unit = {
        state.getAndSet(Ready) match {
          case Blocked(cb) => cb(writeChunk)
          case AwaitingLastWrite(cb) => cb(RightUnit)
          case old =>
        }
      }

      override def onError(t: Throwable): Unit =  {
        state.getAndSet(Errored(t)) match {
          case Blocked(cb) => cb(t.left)
          case AwaitingLastWrite(cb) => cb(t.left)
          case _ =>
        }
      }
    }
    /*
     * This must be set on the container thread in Tomcat, or onWritePossible
     * will not be invoked.  This side effect needs to run between the acquisition
     * of the servletResponse and the calculation of the http4s Response.
     */
    out.setWriteListener(listener)

    val awaitLastWrite = eval_ {
      Task.fork {
        Task.async[Unit] { cb =>
          state.getAndSet(AwaitingLastWrite(cb)) match {
            case Ready if out.isReady => cb(RightUnit)
            case _ =>
          }
        }
      }(TrampolineExecutionContext)
    }

    { response: Response =>
      if (response.isChunked)
        autoFlush = true
      response.body.evalMap { chunk =>
        Task.fork(Task.async[ByteVector => Unit] { cb =>
          val blocked = Blocked(cb)
          state.getAndSet(blocked) match {
            case Ready if out.isReady =>
              if (state.compareAndSet(blocked, Ready))
                cb(writeChunk)
            case e @ Errored(t) =>
              if (state.compareAndSet(blocked, e))
                cb(-\/(t))
            case _ =>
          }
        }.map(_(chunk)))(TrampolineExecutionContext)
      }.append(awaitLastWrite).run
    }
  }
}<|MERGE_RESOLUTION|>--- conflicted
+++ resolved
@@ -63,13 +63,7 @@
   private[this] val LeftEnd = Terminated(End).left
   private[this] val RightUnit = ().right
 
-<<<<<<< HEAD
   override protected[servlet] def reader(servletRequest: HttpServletRequest): EntityBody = suspend {
-    type Callback = Throwable \/ ByteVector => Unit
-
-=======
-  override protected[servlet] def reader(servletRequest: HttpServletRequest): EntityBody = {
->>>>>>> fc679964
     sealed trait State
     case object Init extends State
     case object Ready extends State
