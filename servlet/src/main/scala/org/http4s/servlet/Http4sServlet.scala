/*
 * Copyright 2013 http4s.org
 *
 * Licensed under the Apache License, Version 2.0 (the "License");
 * you may not use this file except in compliance with the License.
 * You may obtain a copy of the License at
 *
 *     http://www.apache.org/licenses/LICENSE-2.0
 *
 * Unless required by applicable law or agreed to in writing, software
 * distributed under the License is distributed on an "AS IS" BASIS,
 * WITHOUT WARRANTIES OR CONDITIONS OF ANY KIND, either express or implied.
 * See the License for the specific language governing permissions and
 * limitations under the License.
 */

package org.http4s.servlet

import cats.effect.kernel.Async
import cats.effect.std.Dispatcher
import cats.syntax.all._
import com.comcast.ip4s.IpAddress
import com.comcast.ip4s.Port
import com.comcast.ip4s.SocketAddress
import org.http4s._
import org.http4s.internal.CollectionCompat.CollectionConverters._
import org.http4s.server.SecureSession
import org.http4s.server.ServerRequestKeys
import org.log4s.getLogger
import org.typelevel.ci._
import org.typelevel.vault._

<<<<<<< HEAD
abstract class Http4sServlet[F[_]](
    service: HttpApp[F],
    servletIo: ServletIo[F],
    dispatcher: Dispatcher[F])(implicit F: Async[F])
=======
import java.security.cert.X509Certificate
import javax.servlet.ServletConfig
import javax.servlet.http.HttpServlet
import javax.servlet.http.HttpServletRequest
import javax.servlet.http.HttpServletResponse
import javax.servlet.http.HttpSession

abstract class Http4sServlet[F[_]](service: HttpApp[F], servletIo: ServletIo[F])(implicit
    F: Effect[F])
>>>>>>> c56b6dd8
    extends HttpServlet {
  protected val logger = getLogger

  // micro-optimization: unwrap the service and call its .run directly
  protected val serviceFn: Request[F] => F[Response[F]] = service.run

  protected var servletApiVersion: ServletApiVersion = _
  private[this] var serverSoftware: ServerSoftware = _

  object ServletRequestKeys {
    val HttpSession: Key[Option[HttpSession]] = {
      val result = Key.newKey[F, Option[HttpSession]]
      dispatcher.unsafeRunSync(result)
    }
  }

  override def init(config: ServletConfig): Unit = {
    super.init(config)
    val servletContext = config.getServletContext
    servletApiVersion = ServletApiVersion(servletContext)
    logger.info(s"Detected Servlet API version $servletApiVersion")
    serverSoftware = ServerSoftware(servletContext.getServerInfo)
  }

  protected def onParseFailure(
      parseFailure: ParseFailure,
      servletResponse: HttpServletResponse,
      bodyWriter: BodyWriter[F]
  ): F[Unit] = {
    val response = Response[F](Status.BadRequest).withEntity(parseFailure.sanitized)
    renderResponse(response, servletResponse, bodyWriter)
  }

  protected def renderResponse(
      response: Response[F],
      servletResponse: HttpServletResponse,
      bodyWriter: BodyWriter[F]
  ): F[Unit] =
    F.delay {
      servletResponse.setStatus(response.status.code)
      for (header <- response.headers.headers if header.name != ci"Transfer-Encoding")
        servletResponse.addHeader(header.name.toString, header.value)
    }.attempt
      .flatMap {
        case Right(()) => bodyWriter(response)
        case Left(t) =>
          response.body.drain.compile.drain.handleError { t2 =>
            logger.error(t2)("Error draining body")
          } *> F.raiseError(t)
      }

  protected def toRequest(req: HttpServletRequest): ParseResult[Request[F]] =
    for {
      method <- Method.fromString(req.getMethod)
      uri <- Uri.requestTarget(
        Option(req.getQueryString)
          .map { q =>
            s"${req.getRequestURI}?$q"
          }
          .getOrElse(req.getRequestURI))
      version <- HttpVersion.fromString(req.getProtocol)
    } yield Request(
      method = method,
      uri = uri,
      httpVersion = version,
      headers = toHeaders(req),
      body = servletIo.reader(req),
      attributes = Vault.empty
        .insert(Request.Keys.PathInfoCaret, getPathInfoIndex(req, uri))
        .insert(
          Request.Keys.ConnectionInfo,
          Request.Connection(
            local = SocketAddress(
              IpAddress.fromString(stripBracketsFromAddr(req.getLocalAddr)).get,
              Port.fromInt(req.getLocalPort).get),
            remote = SocketAddress(
              IpAddress.fromString(stripBracketsFromAddr(req.getRemoteAddr)).get,
              Port.fromInt(req.getRemotePort).get),
            secure = req.isSecure
          )
        )
        .insert(Request.Keys.ServerSoftware, serverSoftware)
        .insert(ServletRequestKeys.HttpSession, Option(req.getSession(false)))
        .insert(
          ServerRequestKeys.SecureSession,
          (
            Option(req.getAttribute("javax.servlet.request.ssl_session_id").asInstanceOf[String]),
            Option(req.getAttribute("javax.servlet.request.cipher_suite").asInstanceOf[String]),
            Option(req.getAttribute("javax.servlet.request.key_size").asInstanceOf[Int]),
            Option(
              req
                .getAttribute("javax.servlet.request.X509Certificate")
                .asInstanceOf[Array[X509Certificate]]))
            .mapN(SecureSession.apply)
        )
    )

  private def getPathInfoIndex(req: HttpServletRequest, uri: Uri) = {
    val pathInfo =
      Uri.Path
        .unsafeFromString(req.getContextPath)
        .concat(Uri.Path.unsafeFromString(req.getServletPath))
    uri.path
      .findSplit(pathInfo)
      .getOrElse(-1)
  }

  protected def toHeaders(req: HttpServletRequest): Headers = {
    val headers = for {
      name <- req.getHeaderNames.asScala
      value <- req.getHeaders(name).asScala
    } yield name -> value
    Headers(headers.toList)
  }
  private final def stripBracketsFromAddr(addr: String): String =
    addr.stripPrefix("[").stripSuffix("]")
}<|MERGE_RESOLUTION|>--- conflicted
+++ resolved
@@ -30,12 +30,6 @@
 import org.typelevel.ci._
 import org.typelevel.vault._
 
-<<<<<<< HEAD
-abstract class Http4sServlet[F[_]](
-    service: HttpApp[F],
-    servletIo: ServletIo[F],
-    dispatcher: Dispatcher[F])(implicit F: Async[F])
-=======
 import java.security.cert.X509Certificate
 import javax.servlet.ServletConfig
 import javax.servlet.http.HttpServlet
@@ -43,9 +37,10 @@
 import javax.servlet.http.HttpServletResponse
 import javax.servlet.http.HttpSession
 
-abstract class Http4sServlet[F[_]](service: HttpApp[F], servletIo: ServletIo[F])(implicit
-    F: Effect[F])
->>>>>>> c56b6dd8
+abstract class Http4sServlet[F[_]](
+    service: HttpApp[F],
+    servletIo: ServletIo[F],
+    dispatcher: Dispatcher[F])(implicit F: Async[F])
     extends HttpServlet {
   protected val logger = getLogger
 
