/*
 * Copyright 2013 http4s.org
 *
 * Licensed under the Apache License, Version 2.0 (the "License");
 * you may not use this file except in compliance with the License.
 * You may obtain a copy of the License at
 *
 *     http://www.apache.org/licenses/LICENSE-2.0
 *
 * Unless required by applicable law or agreed to in writing, software
 * distributed under the License is distributed on an "AS IS" BASIS,
 * WITHOUT WARRANTIES OR CONDITIONS OF ANY KIND, either express or implied.
 * See the License for the specific language governing permissions and
 * limitations under the License.
 */

package org.http4s
package servlet

import cats.effect.kernel.Async
import cats.effect.kernel.Deferred
import cats.effect.std.Dispatcher
import cats.syntax.all._
import org.http4s.server._

import javax.servlet._
import javax.servlet.http.HttpServletRequest
import javax.servlet.http.HttpServletResponse
import scala.annotation.nowarn
import scala.concurrent.duration.Duration

<<<<<<< HEAD
class AsyncHttp4sServlet[F[_]] @deprecated("Use AsyncHttp4sServlet.builder", "0.23.18") (
=======
class AsyncHttp4sServlet[F[_]] @deprecated("Use AsyncHttp4sServlet.builder", "0.23.13") (
>>>>>>> 51943d52
    httpApp: HttpApp[F],
    asyncTimeout: Duration = Duration.Inf,
    servletIo: ServletIo[F],
    serviceErrorHandler: ServiceErrorHandler[F],
    dispatcher: Dispatcher[F],
)(implicit F: Async[F])
    extends Http4sServlet[F](httpApp, servletIo, dispatcher) {
  private val asyncTimeoutMillis =
    if (asyncTimeout.isFinite) asyncTimeout.toMillis else -1 // -1 == Inf

  override def init(config: ServletConfig): Unit = {
    super.init(config)
    logServletIo()
  }

  private def logServletIo(): Unit =
    logger.info(servletIo match {
      case BlockingServletIo(chunkSize) =>
        s"Using blocking servlet I/O with chunk size $chunkSize"
      case NonBlockingServletIo(chunkSize) =>
        s"Using non-blocking servlet I/O with chunk size $chunkSize"
    })

  override def service(
      servletRequest: HttpServletRequest,
      servletResponse: HttpServletResponse,
  ): Unit =
    try {
      val ctx = servletRequest.startAsync()
      ctx.setTimeout(asyncTimeoutMillis)
      // Must be done on the container thread for Tomcat's sake when using async I/O.
      val bodyWriter = servletIo.initWriter(servletResponse)
      val result = F
        .attempt(
          toRequest(servletRequest).fold(
            onParseFailure(_, servletResponse, bodyWriter),
            handleRequest(ctx, _, bodyWriter),
          )
        )
        .flatMap {
          case Right(()) => F.delay(ctx.complete)
          case Left(t) => errorHandler(servletRequest, servletResponse)(t)
        }
      dispatcher.unsafeRunAndForget(result)
    } catch errorHandler(servletRequest, servletResponse).andThen(dispatcher.unsafeRunSync _)

  private[this] val noopCancelToken = Some(F.unit)

  private def handleRequest(
      ctx: AsyncContext,
      request: Request[F],
      bodyWriter: BodyWriter[F],
  ): F[Unit] =
    Deferred[F, Unit].flatMap { gate =>
      // It is an error to add a listener to an async context that is
      // already completed, so we must take care to add the listener
      // before the response can complete.

      val timeout =
        F.async[Response[F]](cb =>
          gate.complete(ctx.addListener(new AsyncTimeoutHandler(cb))).as(noopCancelToken)
        )
      val response =
        gate.get *>
          F.defer(serviceFn(request))
            .recoverWith(serviceErrorHandler(request))
      val servletResponse = ctx.getResponse.asInstanceOf[HttpServletResponse]
      F.race(timeout, response).flatMap(r => renderResponse(r.merge, servletResponse, bodyWriter))
    }

  private def errorHandler(
      servletRequest: ServletRequest,
      servletResponse: HttpServletResponse,
  ): PartialFunction[Throwable, F[Unit]] = {
    case t: Throwable if servletResponse.isCommitted =>
      F.delay(logger.error(t)("Error processing request after response was committed"))

    case t: Throwable =>
      val response = Response[F](Status.InternalServerError)
      // We don't know what I/O mode we're in here, and we're not rendering a body
      // anyway, so we use a NullBodyWriter.
      val f = renderResponse(response, servletResponse, nullBodyWriter) *>
        F.delay(
          if (servletRequest.isAsyncStarted)
            servletRequest.getAsyncContext.complete()
        )
      F.delay(logger.error(t)("Error processing request")) *> F
        .attempt(f)
        .flatMap {
          case Right(()) => F.unit
          case Left(e) => F.delay(logger.error(e)("Error in error handler"))
        }
  }

  private class AsyncTimeoutHandler(cb: Callback[Response[F]]) extends AbstractAsyncListener {
    override def onTimeout(event: AsyncEvent): Unit = {
      val req = event.getAsyncContext.getRequest.asInstanceOf[HttpServletRequest]
      logger.info(s"Request timed out: ${req.getMethod} ${req.getServletPath}${req.getPathInfo}")
      cb(Right(Response.timeout[F]))
    }
  }
}

object AsyncHttp4sServlet {

  class Builder[F[_]] private[AsyncHttp4sServlet] (
      httpApp: HttpApp[F],
      dispatcher: Dispatcher[F],
      asyncTimeout: Option[Duration],
      chunkSize: Option[Int],
  ) {
    private def copy(
        httpApp: HttpApp[F] = httpApp,
        dispatcher: Dispatcher[F] = dispatcher,
        asyncTimeout: Option[Duration] = asyncTimeout,
        chunkSize: Option[Int] = chunkSize,
    ): Builder[F] =
      new Builder[F](
        httpApp,
        dispatcher,
        asyncTimeout,
        chunkSize,
      ) {}

    @nowarn("cat=deprecation")
    def build(implicit F: Async[F]): AsyncHttp4sServlet[F] =
      new AsyncHttp4sServlet(
        httpApp,
        asyncTimeout.getOrElse(Duration.Inf),
        NonBlockingServletIo(chunkSize.getOrElse(DefaultChunkSize)),
        DefaultServiceErrorHandler,
        dispatcher,
      )

    def withHttpApp(httpApp: HttpApp[F]): Builder[F] =
      copy(httpApp = httpApp)

    def withDispatcher(dispatcher: Dispatcher[F]): Builder[F] =
      copy(dispatcher = dispatcher)

    def withAsyncTimeout(asyncTimeout: Duration): Builder[F] =
      copy(asyncTimeout = Some(asyncTimeout))

    def withChunkSize(chunkSize: Int): Builder[F] =
      copy(chunkSize = Some(chunkSize))
  }

  def builder[F[_]](httpApp: HttpApp[F], dispatcher: Dispatcher[F]): Builder[F] =
    new Builder[F](httpApp, dispatcher, None, None) {}

  @deprecated("Use `builder`.  `service` is renamed to `httpApp`.", "0.22.13")
  def apply[F[_]: Async](
      service: HttpApp[F],
      asyncTimeout: Duration = Duration.Inf,
      dispatcher: Dispatcher[F],
  ): AsyncHttp4sServlet[F] =
    AsyncHttp4sServlet
      .builder[F](service, dispatcher)
      .withAsyncTimeout(asyncTimeout)
      .build
}<|MERGE_RESOLUTION|>--- conflicted
+++ resolved
@@ -29,11 +29,7 @@
 import scala.annotation.nowarn
 import scala.concurrent.duration.Duration
 
-<<<<<<< HEAD
 class AsyncHttp4sServlet[F[_]] @deprecated("Use AsyncHttp4sServlet.builder", "0.23.18") (
-=======
-class AsyncHttp4sServlet[F[_]] @deprecated("Use AsyncHttp4sServlet.builder", "0.23.13") (
->>>>>>> 51943d52
     httpApp: HttpApp[F],
     asyncTimeout: Duration = Duration.Inf,
     servletIo: ServletIo[F],
@@ -65,7 +61,7 @@
       val ctx = servletRequest.startAsync()
       ctx.setTimeout(asyncTimeoutMillis)
       // Must be done on the container thread for Tomcat's sake when using async I/O.
-      val bodyWriter = servletIo.initWriter(servletResponse)
+      val bodyWriter = servletIo.bodyWriter(servletResponse, dispatcher) _
       val result = F
         .attempt(
           toRequest(servletRequest).fold(
@@ -74,7 +70,7 @@
           )
         )
         .flatMap {
-          case Right(()) => F.delay(ctx.complete)
+          case Right(()) => F.delay(ctx.complete())
           case Left(t) => errorHandler(servletRequest, servletResponse)(t)
         }
       dispatcher.unsafeRunAndForget(result)
