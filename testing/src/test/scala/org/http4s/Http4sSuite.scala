--- conflicted
+++ resolved
@@ -16,29 +16,16 @@
 
 package org.http4s
 
-<<<<<<< HEAD
-=======
-import cats.effect.Blocker
->>>>>>> 10ea5b44
 import cats.effect.IO
 import cats.syntax.all._
 import fs2._
 import fs2.text.utf8Decode
-<<<<<<< HEAD
-=======
-import org.http4s.internal.threads.newBlockingPool
->>>>>>> 10ea5b44
 import munit._
 
 /** Common stack for http4s' munit based tests
   */
 trait Http4sSuite extends CatsEffectSuite with DisciplineSuite with munit.ScalaCheckEffectSuite {
 
-<<<<<<< HEAD
-=======
-  val testBlocker: Blocker = Http4sSpec.TestBlocker
-
->>>>>>> 10ea5b44
   implicit class ParseResultSyntax[A](self: ParseResult[A]) {
     def yolo: A = self.valueOr(e => sys.error(e.toString))
   }
@@ -54,9 +41,4 @@
       .last
       .map(_.getOrElse(""))
 
-}
-
-object Http4sSuite {
-  val TestBlocker: Blocker =
-    Blocker.liftExecutorService(newBlockingPool("http4s-spec-blocking"))
 }